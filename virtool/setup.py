--- conflicted
+++ resolved
@@ -4,19 +4,12 @@
 import sys
 
 import motor.motor_asyncio
-<<<<<<< HEAD
+import logging
 import pymongo.errors
-=======
-import logging
-from pymongo.errors import ConnectionFailure, OperationFailure, ServerSelectionTimeoutError
->>>>>>> f730886e
 from aiohttp import web
 from cerberus import Validator
-<<<<<<< HEAD
 from mako.template import Template
-=======
-from urllib.parse import quote_plus
->>>>>>> f730886e
+from cerberus import Validator
 
 import virtool.app_settings
 import virtool.users
@@ -129,15 +122,11 @@
 
     db_host = data.get("db_host", None) or "localhost"
 
-<<<<<<< HEAD
-    v.validate(dict(data))
-=======
     try:
         db_port = int(data.get("db_port", 0) or 27017)
     except ValueError as err:
         if "invalid literal for int" in str(err):
             return report_error(req, "db_port_error")
->>>>>>> f730886e
 
         raise
 
@@ -235,25 +224,10 @@
 
     data = v.document
 
-<<<<<<< HEAD
-    if data["password"] == data["password_confirm"]:
-        req.app["setup"]["errors"]["password_confirmation_error"] = False
-        req.app["setup"].update({
-            "first_user_id": data["user_id"],
-            "first_user_password": virtool.users.hash_password(data["password"])
-        })
-    else:
-        req.app["setup"]["errors"]["password_confirmation_error"] = True
-        req.app["setup"].update({
-            "first_user_id": None,
-            "first_user_password": None
-        })
-=======
     req.app["setup"].update({
         "first_user_id": data["user_id"],
         "first_user_password": virtool.user.hash_password(data["password"])
     })
->>>>>>> f730886e
 
     return web.HTTPFound("/setup")
 
@@ -390,15 +364,8 @@
 
     db = client[data["db_name"]]
 
-<<<<<<< HEAD
-    user_id = req.app["setup"]["first_user_id"]
-
-    await connection[db_name].users.insert_one({
-        "_id": user_id,
-=======
     await db.users.insert_one({
         "_id": req.app["setup"]["first_user_id"],
->>>>>>> f730886e
         # A list of group _ids the user is associated with.
         "administrator": True,
         "groups": list(),
