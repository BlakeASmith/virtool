--- conflicted
+++ resolved
@@ -55,11 +55,9 @@
         # The parent folder for all data associated with the sample
         sample_path = os.path.join(self.settings["data_path"], "samples", self.params["sample_id"])
 
-<<<<<<< HEAD
         analysis_path = os.path.join(sample_path, "analysis", self.params["analysis_id"])
-=======
+
         analysis = self.db.analyses.find_one(self.params["analysis_id"], ["subtraction"])
->>>>>>> ac4c17a7
 
         self.params.update({
             # The path to the directory where all analysis result files will be written.
