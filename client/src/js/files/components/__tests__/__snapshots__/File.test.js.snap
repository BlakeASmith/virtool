--- conflicted
+++ resolved
@@ -6,24 +6,15 @@
     <strong>
       foo.fa
     </strong>
-    <span>
-      <span />
-      <Icon
-        color="red"
-        faStyle="fas"
-        fixedWidth={false}
-        name="trash"
-        onClick={[Function]}
-        style={
-          Object {
-            "fontSize": "17px",
-            "marginLeft": "9px",
-          }
-        }
+    <File__FileAttribution>
+      Uploaded 
+      <RelativeTime
+        time="2018-02-14T17:12:00.000000Z"
       />
-    </span>
+       by 
+      bill
+    </File__FileAttribution>
   </File__FileHeader>
-<<<<<<< HEAD
   <div>
     <span />
     <Icon
@@ -38,16 +29,8 @@
           "marginLeft": "9px",
         }
       }
-=======
-  <File__FileAttribution>
-    Uploaded 
-    <RelativeTime
-      time="2018-02-14T17:12:00.000000Z"
->>>>>>> 7f7c7229
     />
-     by 
-    bill
-  </File__FileAttribution>
+  </div>
 </Box__SpacedBox>
 `;
 
@@ -57,31 +40,35 @@
     <strong>
       foo.fa
     </strong>
-    <span>
-      <span />
-    </span>
-  </File__FileHeader>
-<<<<<<< HEAD
-  <div>
-    <span />
-  </div>
-</File__StyledFile>
-`;
-
-exports[`<File /> should render when [ready=false] 1`] = `
-<File__StyledFile>
-  <File__FileHeader>
-    <strong>
-      foo.fa
-    </strong>
-    <File__Creation>
+    <File__FileAttribution>
       Uploaded 
       <RelativeTime
         time="2018-02-14T17:12:00.000000Z"
       />
        by 
       bill
-    </File__Creation>
+    </File__FileAttribution>
+  </File__FileHeader>
+  <div>
+    <span />
+  </div>
+</Box__SpacedBox>
+`;
+
+exports[`<File /> should render when [ready=false] 1`] = `
+<Box__SpacedBox>
+  <File__FileHeader>
+    <strong>
+      foo.fa
+    </strong>
+    <File__FileAttribution>
+      Uploaded 
+      <RelativeTime
+        time="2018-02-14T17:12:00.000000Z"
+      />
+       by 
+      bill
+    </File__FileAttribution>
   </File__FileHeader>
   <span>
     <Loader
@@ -92,18 +79,7 @@
       Processing
     </strong>
   </span>
-</File__StyledFile>
-=======
-  <File__FileAttribution>
-    Uploaded 
-    <RelativeTime
-      time="2018-02-14T17:12:00.000000Z"
-    />
-     by 
-    bill
-  </File__FileAttribution>
 </Box__SpacedBox>
->>>>>>> 7f7c7229
 `;
 
 exports[`<File /> should render when [user=null] 1`] = `
@@ -112,24 +88,13 @@
     <strong>
       foo.fa
     </strong>
-    <span>
-      <span />
-      <Icon
-        color="red"
-        faStyle="fas"
-        fixedWidth={false}
-        name="trash"
-        onClick={[Function]}
-        style={
-          Object {
-            "fontSize": "17px",
-            "marginLeft": "9px",
-          }
-        }
+    <File__FileAttribution>
+      Retrieved 
+      <RelativeTime
+        time="2018-02-14T17:12:00.000000Z"
       />
-    </span>
+    </File__FileAttribution>
   </File__FileHeader>
-<<<<<<< HEAD
   <div>
     <span />
     <Icon
@@ -144,13 +109,7 @@
           "marginLeft": "9px",
         }
       }
-=======
-  <File__FileAttribution>
-    Retrieved 
-    <RelativeTime
-      time="2018-02-14T17:12:00.000000Z"
->>>>>>> 7f7c7229
     />
-  </File__FileAttribution>
+  </div>
 </Box__SpacedBox>
 `;