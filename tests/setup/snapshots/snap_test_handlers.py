--- conflicted
+++ resolved
@@ -3059,8 +3059,69 @@
 </html>
 '''
 
-<<<<<<< HEAD
-snapshots['test_get_paths[uvloop--False-True-watch] 1'] = '''<!DOCTYPE html>
+snapshots['test_get_paths[uvloop--False-False-data] 1'] = '''<!DOCTYPE html>
+<html lang="en">
+<head>
+    <meta charset="utf-8">
+    <meta http-equiv="X-UA-Compatible" content="IE=edge">
+    <meta name="viewport" content="width=device-width, initial-scale=1">
+    <link rel="shortcut icon" href="/static/favicon.ico?v=2" type="images/x-icon"/>
+    <link rel="stylesheet" href="https://use.fontawesome.com/releases/v5.0.11/css/all.css" integrity="sha384-p2jx59pefphTFIpeqCcISO9MdVfIm4pNnsL08A6v5vaQc4owkQqxMV8kg4Yvhaw/" crossorigin="anonymous">
+    <link rel="stylesheet" href="/static/main..css">
+
+    <style nonce="foo1bar2baz3">
+        .setup-header {
+            margin-bottom: 20px;
+        }
+        .setup-footer {
+            margin-top: 25px;
+        }
+    </style>
+
+    <title>Setup - Virtool</title>
+</head>
+
+<body>
+<div class="container-noside">
+    <div class="row">
+        <div class="col-xs-12 col-sm-8 col-sm-offset-2 col-lg-4 col-lg-offset-4">
+            <div class="list-group">
+                <div class="list-group-item spaced clearfix">
+                    <h4 class="setup-header text-capitalize">
+                        data Location
+                    </h4>
+
+                    <p class="text-muted setup-subheader">
+                            Virtool will store application data (<em>eg</em>. sample files) at this location.
+                    </p>
+
+                    <form method="POST" action="/setup/data">
+                        <div class="form-group">
+                            <label for="path">Path</label>
+                            <input type="text" class="form-control" name="path" id="path" placeholder="data" value=\'\'>
+                        </div>
+
+
+
+
+
+                        <div class="setup-footer">
+                            <button type="submit" class="btn btn-primary pull-right">
+                                <i class="fas fa-save"></i> Save
+                            </button>
+                        </div>
+                    </form>
+                </div>
+            </div>
+        </div>
+    </div>
+</div>
+</body>
+
+</html>
+'''
+
+snapshots['test_get_paths[uvloop--False-False-watch] 1'] = '''<!DOCTYPE html>
 <html lang="en">
 <head>
     <meta charset="utf-8">
@@ -3121,131 +3182,4 @@
 </body>
 
 </html>
-'''
-
-=======
->>>>>>> 3d8accc6
-snapshots['test_get_paths[uvloop--False-False-data] 1'] = '''<!DOCTYPE html>
-<html lang="en">
-<head>
-    <meta charset="utf-8">
-    <meta http-equiv="X-UA-Compatible" content="IE=edge">
-    <meta name="viewport" content="width=device-width, initial-scale=1">
-    <link rel="shortcut icon" href="/static/favicon.ico?v=2" type="images/x-icon"/>
-    <link rel="stylesheet" href="https://use.fontawesome.com/releases/v5.0.11/css/all.css" integrity="sha384-p2jx59pefphTFIpeqCcISO9MdVfIm4pNnsL08A6v5vaQc4owkQqxMV8kg4Yvhaw/" crossorigin="anonymous">
-    <link rel="stylesheet" href="/static/main..css">
-
-    <style nonce="foo1bar2baz3">
-        .setup-header {
-            margin-bottom: 20px;
-        }
-        .setup-footer {
-            margin-top: 25px;
-        }
-    </style>
-
-    <title>Setup - Virtool</title>
-</head>
-
-<body>
-<div class="container-noside">
-    <div class="row">
-        <div class="col-xs-12 col-sm-8 col-sm-offset-2 col-lg-4 col-lg-offset-4">
-            <div class="list-group">
-                <div class="list-group-item spaced clearfix">
-                    <h4 class="setup-header text-capitalize">
-                        data Location
-                    </h4>
-
-                    <p class="text-muted setup-subheader">
-                            Virtool will store application data (<em>eg</em>. sample files) at this location.
-                    </p>
-
-                    <form method="POST" action="/setup/data">
-                        <div class="form-group">
-                            <label for="path">Path</label>
-                            <input type="text" class="form-control" name="path" id="path" placeholder="data" value=\'\'>
-                        </div>
-
-
-
-
-
-                        <div class="setup-footer">
-                            <button type="submit" class="btn btn-primary pull-right">
-                                <i class="fas fa-save"></i> Save
-                            </button>
-                        </div>
-                    </form>
-                </div>
-            </div>
-        </div>
-    </div>
-</div>
-</body>
-
-</html>
-'''
-
-snapshots['test_get_paths[uvloop--False-False-watch] 1'] = '''<!DOCTYPE html>
-<html lang="en">
-<head>
-    <meta charset="utf-8">
-    <meta http-equiv="X-UA-Compatible" content="IE=edge">
-    <meta name="viewport" content="width=device-width, initial-scale=1">
-    <link rel="shortcut icon" href="/static/favicon.ico?v=2" type="images/x-icon"/>
-    <link rel="stylesheet" href="https://use.fontawesome.com/releases/v5.0.11/css/all.css" integrity="sha384-p2jx59pefphTFIpeqCcISO9MdVfIm4pNnsL08A6v5vaQc4owkQqxMV8kg4Yvhaw/" crossorigin="anonymous">
-    <link rel="stylesheet" href="/static/main..css">
-
-    <style nonce="foo1bar2baz3">
-        .setup-header {
-            margin-bottom: 20px;
-        }
-        .setup-footer {
-            margin-top: 25px;
-        }
-    </style>
-
-    <title>Setup - Virtool</title>
-</head>
-
-<body>
-<div class="container-noside">
-    <div class="row">
-        <div class="col-xs-12 col-sm-8 col-sm-offset-2 col-lg-4 col-lg-offset-4">
-            <div class="list-group">
-                <div class="list-group-item spaced clearfix">
-                    <h4 class="setup-header text-capitalize">
-                        watch Location
-                    </h4>
-
-                    <p class="text-muted setup-subheader">
-                            Virtool automatically retrieve read files from this location and make them available for
-                            sample creation in the application.
-                    </p>
-
-                    <form method="POST" action="/setup/watch">
-                        <div class="form-group">
-                            <label for="path">Path</label>
-                            <input type="text" class="form-control" name="path" id="path" placeholder="watch" value=\'\'>
-                        </div>
-
-
-
-
-
-                        <div class="setup-footer">
-                            <button type="submit" class="btn btn-primary pull-right">
-                                <i class="fas fa-save"></i> Save
-                            </button>
-                        </div>
-                    </form>
-                </div>
-            </div>
-        </div>
-    </div>
-</div>
-</body>
-
-</html>
 '''